#!/usr/bin/env python3
from __future__ import print_function

from builtins import range

import numpy as np
from numpy import cos, pi, sin
from tvtk.api import tvtk

# from enthought.mayavi.scripts import mayavi2


def aligned_points(grid, nz=1, period=1.0, maxshift=0.4):
    try:
        nx = grid["nx"]  # [0]
        ny = grid["ny"]  # [0]
        zshift = grid["zShift"]
        Rxy = grid["Rxy"]
        Zxy = grid["Zxy"]
    except:
        print("Missing required data")
        return None

    # dz = 2.0 * pi / (period * (nz - 1))
    phi0 = np.linspace(0, 2.0 * pi / period, nz)

    # Need to insert additional points in Y so mesh looks smooth
    # for y in range(1,ny):
    #    ms = np.max(np.abs(zshift[:,y] - zshift[:,y-1]))
    #    if(

    # Create array of points, structured

    points = np.zeros([nx * ny * nz, 3])

    start = 0
    for y in range(ny):

        end = start + nx * nz

        phi = zshift[:, y] + phi0[:, None]
        r = Rxy[:, y] + (np.zeros([nz]))[:, None]

        xz_points = points[start:end]

        xz_points[:, 0] = (r * cos(phi)).ravel()  # X
        xz_points[:, 1] = (r * sin(phi)).ravel()  # Y
        xz_points[:, 2] = (Zxy[:, y] + (np.zeros([nz]))[:, None]).ravel()  # Z

        start = end

    return points


def create_grid(grid, data, period=1):
<<<<<<< HEAD
    """
    Create a structured grid which can be plotted with Mayavi
    or saved to a VTK file.
    
    Example
    -------
    from boutdata.collect import collect
    from boututils.file_import import file_import
    from boututile import boutgrid

    # Load grid file
    g = file_import("bout.grd.nc")

    # Load 3D data (x,y,z)
    data = collect("P", tind=-1)[0,:,:,:]

    # Create a structured grid
    sgrid = boutgrid.create_grid(g, data, 1)

    # Write structured grid to file
    w = tvtk.XMLStructuredGridWriter(input=sgrid, file_name='sgrid.vts')
    w.write()

    # View the structured grid
    boutgrid.view3d(sgrid)
    """
=======

>>>>>>> a7176c58
    s = np.shape(data)

    nx = grid["nx"]  # [0]
    ny = grid["ny"]  # [0]
    nz = s[2]

    print("data: %d,%d,%d   grid: %d,%d\n" % (s[0], s[1], s[2], nx, ny))

    dims = (nx, nz, ny)
    sgrid = tvtk.StructuredGrid(dimensions=dims)
    pts = aligned_points(grid, nz, period)
    print(np.shape(pts))
    sgrid.points = pts

    scalar = np.zeros([nx * ny * nz])
    start = 0
    for y in range(ny):
        end = start + nx * nz

        # scalar[start:end] = (data[:,y,:]).transpose().ravel()
        scalar[start:end] = (data[:, y, :]).ravel()

        print(y, " = ", np.max(scalar[start:end]))
        start = end

    sgrid.point_data.scalars = np.ravel(scalar.copy())
    sgrid.point_data.scalars.name = "data"

    return sgrid


# @mayavi2.standalone
def view3d(sgrid):
    from mayavi.api import Engine
    from mayavi.core.ui.engine_view import EngineView
    from mayavi.modules.api import GridPlane, Outline
    from mayavi.sources.vtk_data_source import VTKDataSource

    e = Engine()
    e.start()
    _ = e.new_scene()
    # Do this if you need to see the MayaVi tree view UI.
    ev = EngineView(engine=e)
    _ = ev.edit_traits()

    #    mayavi.new_scene()
    src = VTKDataSource(data=sgrid)
    e.add_source(src)
    e.add_module(Outline())
    g = GridPlane()
<<<<<<< HEAD
    g.grid_plane.axis = 'x'
    e.add_module(g)
=======
    g.grid_plane.axis = "x"
    e.add_module(g)


if __name__ == "__main__":
    from boutdata.collect import collect

    from boututils.file_import import file_import

    # path = "/media/449db594-b2fe-4171-9e79-2d9b76ac69b6/runs/data_33/"
    path = "../data"

    g = file_import("../bout.grd.nc")
    # g = file_import("../cbm18_8_y064_x516_090309.nc")
    # g = file_import("/home/ben/run4/reduced_y064_x256.nc")

    data = collect("P", tind=10, path=path)
    data = data[0, :, :, :]
    s = np.shape(data)
    nz = s[2]

    # bkgd = collect("P0", path=path)
    # for z in range(nz):
    #   data[:,:,z] += bkgd

    # Create a structured grid
    sgrid = create_grid(g, data, 1)

    w = tvtk.XMLStructuredGridWriter(input=sgrid, file_name="sgrid.vts")
    w.write()

    # View the structured grid
    view3d(sgrid)
>>>>>>> a7176c58
<|MERGE_RESOLUTION|>--- conflicted
+++ resolved
@@ -53,11 +53,10 @@
 
 
 def create_grid(grid, data, period=1):
-<<<<<<< HEAD
     """
     Create a structured grid which can be plotted with Mayavi
     or saved to a VTK file.
-    
+
     Example
     -------
     from boutdata.collect import collect
@@ -80,9 +79,6 @@
     # View the structured grid
     boutgrid.view3d(sgrid)
     """
-=======
-
->>>>>>> a7176c58
     s = np.shape(data)
 
     nx = grid["nx"]  # [0]
@@ -133,41 +129,5 @@
     e.add_source(src)
     e.add_module(Outline())
     g = GridPlane()
-<<<<<<< HEAD
-    g.grid_plane.axis = 'x'
-    e.add_module(g)
-=======
     g.grid_plane.axis = "x"
-    e.add_module(g)
-
-
-if __name__ == "__main__":
-    from boutdata.collect import collect
-
-    from boututils.file_import import file_import
-
-    # path = "/media/449db594-b2fe-4171-9e79-2d9b76ac69b6/runs/data_33/"
-    path = "../data"
-
-    g = file_import("../bout.grd.nc")
-    # g = file_import("../cbm18_8_y064_x516_090309.nc")
-    # g = file_import("/home/ben/run4/reduced_y064_x256.nc")
-
-    data = collect("P", tind=10, path=path)
-    data = data[0, :, :, :]
-    s = np.shape(data)
-    nz = s[2]
-
-    # bkgd = collect("P0", path=path)
-    # for z in range(nz):
-    #   data[:,:,z] += bkgd
-
-    # Create a structured grid
-    sgrid = create_grid(g, data, 1)
-
-    w = tvtk.XMLStructuredGridWriter(input=sgrid, file_name="sgrid.vts")
-    w.write()
-
-    # View the structured grid
-    view3d(sgrid)
->>>>>>> a7176c58
+    e.add_module(g)