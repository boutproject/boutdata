--- conflicted
+++ resolved
@@ -51,13 +51,7 @@
     ],
     entry_points={
         "console_scripts": [
-<<<<<<< HEAD
             "bout-squashoutput = boutdata.scripts.bout_squashoutput:main",
         ]
-    }
-=======
-            "bout-squashoutput = boutdata.squashoutput:main"
-        ]
     },
->>>>>>> 5f43dad6
 )